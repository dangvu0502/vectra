--- conflicted
+++ resolved
@@ -1,16 +1,12 @@
 import express from 'express';
 import morgan from 'morgan';
-<<<<<<< HEAD
 import cors from 'cors';
 import session from 'express-session';
-import { documentRoutes } from '@/modules/document';
-import { passport } from './modules/auth';
-import type { UserProfile } from './modules/auth';
-=======
 import { initializeDatabase } from './database/connection'; // Import the initializer
 import { chatRoutes } from './modules/chat';
 import { documentRoutes } from './modules/document'; // Updated import paths
->>>>>>> 27c4362e
+import { passport } from './modules/auth';
+import type { UserProfile } from './modules/auth';
 
 const app = express();
 const port = process.env.PORT || 3001;
@@ -35,11 +31,7 @@
 app.use(passport.initialize());
 app.use(passport.session());
 
-<<<<<<< HEAD
-// Routes
-=======
-// Mount routes using controllers
->>>>>>> 27c4362e
+// Routes using controllers
 app.use('/api/v1/documents', documentRoutes);
 app.use('/api/v1/chat', chatRoutes);
 
